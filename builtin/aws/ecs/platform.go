--- conflicted
+++ resolved
@@ -71,40 +71,19 @@
 	if c.ALB != nil {
 		if c.ALB.ListenerARN != "" {
 			if c.ALB.ZoneId != "" || p.config.ALB.FQDN != "" {
-				return fmt.Errorf("When using an existing listener, Route53 setup is not available")
+				return fmt.Errorf("When using an existing listener, Route53 setup is not available\n")
 			}
 
 			if c.ALB.CertificateId != "" {
-				return fmt.Errorf("When using an existing listener, certification configuration is not available")
+				return fmt.Errorf("When using an existing listener, certification configuration is not available\n")
 			}
 			validArn := IsValidArn(c.ALB.ListenerARN)
 			if !validArn {
-				return fmt.Errorf("The ALB Listener ARN provided is NOT a valid ARN.  Please double check the ARN to ensure it is a valid ARN.")
-			}
-<<<<<<< HEAD
-			sess := CreateSession()
-			client := elbv2.New(sess)
-			albExists := DoesListenerExist(c.ALB.ListenerARN, client)
-=======
-			albExists := DoesListenerExist(c.ALB.ListenerARN)
->>>>>>> 0b00e2d7
-			if !albExists {
-				return fmt.Errorf("The ALB Listener ARN does not exist in your environment.  Please double check to ensure the ARN is the ARN of the ALB Listner.")
-			}
-		}
-		if c.ALB.ZoneId != "" {
-<<<<<<< HEAD
-			sess := CreateSession()
-			client := route53.New(sess)
-			validZone := DoesRoute53ZoneExist(c.ALB.ZoneId, client)
-=======
-			validZone := DoesRoute53ZoneExist(c.ALB.ZoneId)
->>>>>>> 0b00e2d7
-			if !validZone {
-				return fmt.Errorf("The Zone ID supplied does not exist in subscription.  Please ensure the Zone ID exists.")
-			}
-
-		}
+				return fmt.Errorf("The ALB Listener ARN provided is NOT a valid ARN.  Please double check the ARN to ensure it is a valid ARN.\n")
+			}
+
+		}
+
 	}
 
 	// config validated ok
@@ -256,6 +235,24 @@
 
 		err error
 	)
+	sess = CreateSession()
+	if p.config.ALB != nil {
+		if p.config.ALB.ListenerARN != "" {
+			client := elbv2.New(sess)
+			albExists := DoesListenerExist(p.config.ALB.ListenerARN, client)
+			if !albExists {
+				return nil, fmt.Errorf("The ALB Listener ARN does not exist in your environment.  Please double check to ensure the ARN is the ARN of the ALB Listner.")
+			}
+		}
+		if p.config.ALB.ZoneId != "" {
+			client := route53.New(sess)
+			validZone := DoesRoute53ZoneExist(p.config.ALB.ZoneId, client)
+			if !validZone {
+				return nil, fmt.Errorf("The Zone ID supplied does not exist in subscription.  Please ensure the Zone ID exists.")
+			}
+
+		}
+	}
 
 	if p.config.ServicePort == 0 {
 		p.config.ServicePort = 3000
