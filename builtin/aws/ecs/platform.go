--- conflicted
+++ resolved
@@ -571,7 +571,8 @@
 	sess *session.Session,
 	app *component.Source,
 	albConfig *ALBConfig,
-	vpcId, serviceName, sgWebId *string,
+	vpcId, serviceName,
+  sgWebId *string,
 	servicePort *int64,
 	subnets []*string,
 ) (lbArn, tgArn *string, err error) {
@@ -644,6 +645,12 @@
 			*listener.ListenerArn, *listener.LoadBalancerArn)
 	} else {
 		lbName := "waypoint-ecs-" + app.App
+
+		// Names have to be 32 characters or less, so clamp it here.
+		if len(lbName) > 32 {
+			lbName = lbName[:32]
+		}
+
 		dlb, err := elbsrv.DescribeLoadBalancers(&elbv2.DescribeLoadBalancersInput{
 			Names: []*string{&lbName},
 		})
@@ -1084,7 +1091,6 @@
 			return nil, err
 		}
 
-<<<<<<< HEAD
 		lbArn, tgArn, err = createALB(
 			ctx, s, L, sess,
 			app,
@@ -1093,59 +1099,6 @@
 			&p.config.ServicePort,
 			subnets,
 		)
-=======
-		listener = out.Listeners[0]
-		s.Update("Using configured ALB Listener: %s (load-balancer: %s)",
-			*listener.ListenerArn, *listener.LoadBalancerArn)
-	} else {
-		lbName := "waypoint-ecs-" + app.App
-
-		// Names have to be 32 characters or less, so clamp it here.
-		if len(lbName) > 32 {
-			lbName = lbName[:32]
-		}
-
-		dlb, err := elbsrv.DescribeLoadBalancers(&elbv2.DescribeLoadBalancersInput{
-			Names: []*string{&lbName},
-		})
-		if err != nil {
-			if aerr, ok := err.(awserr.Error); ok {
-				switch aerr.Code() {
-				case elbv2.ErrCodeLoadBalancerNotFoundException:
-					// fine, means we'll create it.
-				default:
-					return nil, err
-				}
-			} else {
-				return nil, err
-			}
-		}
-
-		if dlb != nil && len(dlb.LoadBalancers) > 0 {
-			lb = dlb.LoadBalancers[0]
-			s.Update("Using existing ALB %s (%s, dns-name: %s)",
-				lbName, *lb.LoadBalancerArn, *lb.DNSName)
-		} else {
-			s.Update("Creating new ALB: %s", lbName)
-
-			clb, err := elbsrv.CreateLoadBalancer(&elbv2.CreateLoadBalancerInput{
-				Name:           aws.String(lbName),
-				Subnets:        subnets,
-				SecurityGroups: []*string{sgweb},
-			})
-			if err != nil {
-				return nil, err
-			}
-
-			lb = clb.LoadBalancers[0]
-
-			s.Update("Created new ALB: %s (dns-name: %s)", lbName, *lb.DNSName)
-		}
-
-		listeners, err := elbsrv.DescribeListeners(&elbv2.DescribeListenersInput{
-			LoadBalancerArn: lb.LoadBalancerArn,
-		})
->>>>>>> 292c1ee3
 		if err != nil {
 			return nil, err
 		}
