--- conflicted
+++ resolved
@@ -60,12 +60,9 @@
 	var serverDetected bool
 	for _, j := range jobs {
 		if j.Name == serverName {
-<<<<<<< HEAD
-=======
 			if j.Status != "running" {
 				return nil, fmt.Errorf("waypoint-server job found but not running")
 			}
->>>>>>> 3a9d48b0
 			serverDetected = true
 			break
 		}
@@ -90,10 +87,7 @@
 		if err != nil {
 			return nil, err
 		}
-<<<<<<< HEAD
-		if len(allocs) == 0 {
-			return nil, fmt.Errorf("waypoint-server job named %q found but no running allocations available", serverName)
-=======
+
 		var activeAllocs []*api.AllocationListStub
 		for _, alloc := range allocs {
 			if alloc.DesiredStatus == "run" {
@@ -102,7 +96,6 @@
 		}
 		if len(allocs) == 0 || len(activeAllocs) == 0 {
 			return nil, fmt.Errorf("waypoint-server job found but no running allocations available")
->>>>>>> 3a9d48b0
 		}
 		serverAddr, err := getAddrFromAllocID(allocs[0].ID, client)
 		if err != nil {
@@ -403,13 +396,11 @@
 	job.Datacenters = c.datacenters
 	job.Meta = c.serviceAnnotations
 	tg := api.NewTaskGroup(serverName, 1)
-<<<<<<< HEAD
 
 	grpcPort, _ := strconv.Atoi(defaultGrpcPort)
 	httpPort, _ := strconv.Atoi(defaultHttpPort)
 
-=======
->>>>>>> 3a9d48b0
+
 	tg.Networks = []*api.NetworkResource{
 		{
 			Mode: "host",
