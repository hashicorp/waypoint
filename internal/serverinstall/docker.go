package serverinstall

import (
	"context"
	"fmt"
	"os"
	"time"

	"github.com/docker/distribution/reference"
	"github.com/docker/docker/api/types"
	"github.com/docker/docker/api/types/container"
	"github.com/docker/docker/api/types/filters"
	"github.com/docker/docker/api/types/network"
	"github.com/docker/docker/client"
	"github.com/docker/docker/pkg/jsonmessage"
	"github.com/docker/go-connections/nat"

	"github.com/hashicorp/waypoint-plugin-sdk/terminal"
	"github.com/hashicorp/waypoint/internal/clicontext"
	"github.com/hashicorp/waypoint/internal/pkg/flag"
	pb "github.com/hashicorp/waypoint/internal/server/gen"
	"github.com/hashicorp/waypoint/internal/serverconfig"
)

type DockerInstaller struct {
	config dockerConfig
}

type dockerConfig struct {
	serverImage string `hcl:"server_image,optional"`
}

var (
<<<<<<< HEAD
	grpcPort       = defaultGrpcPort
	httpPort       = defaultHttpPort
	containerLabel = "waypoint-type=server"
	containerKey   = "waypoint-type"
	containerValue = "server"
=======
	grpcPort             = "9701"
	httpPort             = "9702"
	containerLabel       = "waypoint-type=server"
	containerKey         = "waypoint-type"
	containerValue       = "server"
	containerValueRunner = "runner"
>>>>>>> 4cd20ef0
)

// Install is a method of DockerInstaller and implements the Installer interface to
// create a waypoint-server as a Docker container
func (i *DockerInstaller) Install(
	ctx context.Context,
	opts *InstallOpts,
) (*InstallResults, error) {
	ui := opts.UI

	sg := ui.StepGroup()
	defer sg.Wait()

	s := sg.Add("Initializing Docker client...")
	defer func() { s.Abort() }()

	cli, err := client.NewClientWithOpts(client.FromEnv)
	if err != nil {
		return nil, err
	}
	cli.NegotiateAPIVersion(ctx)

	s.Update("Checking for existing installation...")

	containers, err := cli.ContainerList(ctx, types.ContainerListOptions{
		Filters: filters.NewArgs(filters.KeyValuePair{
			Key:   "label",
			Value: containerLabel,
		}),
	})
	if err != nil {
		return nil, err
	}

	var (
		clicfg   clicontext.Config
		addr     pb.ServerConfig_AdvertiseAddr
		httpAddr string
	)

	clicfg.Server = serverconfig.Client{
		Address:       "localhost:" + grpcPort,
		Tls:           true,
		TlsSkipVerify: true,
	}

	addr.Addr = serverName + ":" + grpcPort
	addr.Tls = true
	addr.TlsSkipVerify = true

	httpAddr = "localhost:" + httpPort

	// If we already have a server, bolt.
	if len(containers) > 0 {
		s.Update("Detected existing Waypoint server.")
		s.Status(terminal.StatusWarn)
		s.Done()
		return &InstallResults{
			Context:       &clicfg,
			AdvertiseAddr: &addr,
		}, nil
	}

	s.Update("Checking for Docker image: %s", i.config.serverImage)

	imageRef, err := reference.ParseNormalizedNamed(i.config.serverImage)
	if err != nil {
		return nil, fmt.Errorf("Error parsing Docker image: %s", err)
	}

	imageList, err := cli.ImageList(ctx, types.ImageListOptions{
		Filters: filters.NewArgs(filters.KeyValuePair{
			Key:   "reference",
			Value: reference.FamiliarString(imageRef),
		}),
	})
	if err != nil {
		return nil, err
	}

	if len(imageList) == 0 || i.config.serverImage == defaultServerImage {
		s.Update("Pulling image: %s", i.config.serverImage)

		resp, err := cli.ImagePull(ctx, reference.FamiliarString(imageRef), types.ImagePullOptions{})
		if err != nil {
			return nil, err
		}
		defer resp.Close()

		stdout, _, err := ui.OutputWriters()
		if err != nil {
			return nil, err
		}

		var termFd uintptr
		if f, ok := stdout.(*os.File); ok {
			termFd = f.Fd()
		}

		err = jsonmessage.DisplayJSONMessagesStream(resp, s.TermOutput(), termFd, true, nil)
		if err != nil {
			return nil, fmt.Errorf("unable to stream pull logs to the terminal: %s", err)
		}

		s.Done()
		s = sg.Add("")
	}

	s.Update("Creating waypoint network...")

	nets, err := cli.NetworkList(ctx, types.NetworkListOptions{
		Filters: filters.NewArgs(filters.Arg("label", "use=waypoint")),
	})
	if err != nil {
		return nil, err
	}

	if len(nets) == 0 {
		_, err = cli.NetworkCreate(ctx, "waypoint", types.NetworkCreate{
			Driver:         "bridge",
			CheckDuplicate: true,
			Internal:       false,
			Attachable:     true,
			Labels: map[string]string{
				"use": "waypoint",
			},
		})

		if err != nil {
			return nil, err
		}

	}

	npGRPC, err := nat.NewPort("tcp", grpcPort)
	if err != nil {
		return nil, err
	}

	npHTTP, err := nat.NewPort("tcp", httpPort)
	if err != nil {
		return nil, err
	}

	s.Update("Installing Waypoint server to docker")

	cfg := container.Config{
		AttachStdout: true,
		AttachStderr: true,
		AttachStdin:  true,
		OpenStdin:    true,
		StdinOnce:    true,
		Image:        i.config.serverImage,
		ExposedPorts: nat.PortSet{npGRPC: struct{}{}, npHTTP: struct{}{}},
		Env:          []string{"PORT=" + grpcPort},
		Cmd:          []string{"server", "run", "-accept-tos", "-vvv", "-db=/data/data.db", fmt.Sprintf("-listen-grpc=0.0.0.0:%s", grpcPort), fmt.Sprintf("-listen-http=0.0.0.0:%s", httpPort)},
	}

	bindings := nat.PortMap{}
	bindings[npGRPC] = []nat.PortBinding{
		{
			HostPort: grpcPort,
		},
	}
	bindings[npHTTP] = []nat.PortBinding{
		{
			HostPort: httpPort,
		},
	}
	hostconfig := container.HostConfig{
		Binds:        []string{fmt.Sprintf("%s:/data", serverName)},
		PortBindings: bindings,
	}

	netconfig := network.NetworkingConfig{
		EndpointsConfig: map[string]*network.EndpointSettings{
			"waypoint": {},
		},
	}

	cfg.Labels = map[string]string{
		containerKey: containerValue,
	}

	cr, err := cli.ContainerCreate(ctx, &cfg, &hostconfig, &netconfig, serverName)
	if err != nil {
		return nil, err
	}

	err = cli.ContainerStart(ctx, cr.ID, types.ContainerStartOptions{})
	if err != nil {
		return nil, err
	}

	// KLUDGE: There isn't a way to find out if the container is up or not,
	// so we just give it 5 seconds to normalize before trying to use it.
	time.Sleep(5 * time.Second)

	s.Done()
	s = sg.Add("Server container started!")
	s.Done()

	return &InstallResults{
		Context:       &clicfg,
		AdvertiseAddr: &addr,
		HTTPAddr:      httpAddr,
	}, nil
}

// Upgrade is a method of DockerInstaller and implements the Installer interface to
// upgrade a waypoint-server as a Docker container
func (i *DockerInstaller) Upgrade(
	ctx context.Context, opts *InstallOpts, serverCfg serverconfig.Client) (
	*InstallResults, error,
) {
	ui := opts.UI

	sg := ui.StepGroup()
	defer sg.Wait()

	s := sg.Add("Initializing Docker client...")
	defer func() { s.Abort() }()

	cli, err := client.NewClientWithOpts(client.FromEnv)
	if err != nil {
		return nil, err
	}
	cli.NegotiateAPIVersion(ctx)

	s.Update("Checking for an existing Waypoint server installation...")
	containers, err := cli.ContainerList(ctx, types.ContainerListOptions{
		Filters: filters.NewArgs(filters.KeyValuePair{
			Key:   "label",
			Value: "waypoint-type=server",
		}),
	})
	if err != nil {
		return nil, err
	}

	grpcPort := defaultGrpcPort
	httpPort := defaultHttpPort

	var (
		clicfg   clicontext.Config
		addr     pb.ServerConfig_AdvertiseAddr
		httpAddr string
	)

	clicfg.Server = serverconfig.Client{
		Address:       "localhost:" + grpcPort,
		Tls:           true,
		TlsSkipVerify: true,
	}

	addr.Addr = serverName + ":" + grpcPort
	addr.Tls = true
	addr.TlsSkipVerify = true

	httpAddr = "localhost:" + httpPort

	if len(containers) < 0 {
		s.Update("No waypoint server detected. Nothing to upgrade.")
		s.Status(terminal.StatusWarn)
		s.Done()
		return nil, fmt.Errorf("No waypoint server container detected")
	}

	// Assume waypoint-server is the first container with the waypoint-type label
	waypointServerContainer := containers[0]

	s.Update("Checking for Docker image: %s", i.config.serverImage)

	imageRef, err := reference.ParseNormalizedNamed(i.config.serverImage)
	if err != nil {
		return nil, fmt.Errorf("Error parsing Docker image: %s", err)
	}

	imageList, err := cli.ImageList(ctx, types.ImageListOptions{
		Filters: filters.NewArgs(filters.KeyValuePair{
			Key:   "reference",
			Value: reference.FamiliarString(imageRef),
		}),
	})
	if err != nil {
		return nil, err
	}

	if len(imageList) == 0 || i.config.serverImage == defaultServerImage {
		s.Done()
		s = sg.Add("Pulling image: %s", i.config.serverImage)

		resp, err := cli.ImagePull(ctx, reference.FamiliarString(imageRef), types.ImagePullOptions{})
		if err != nil {
			return nil, err
		}
		defer resp.Close()

		stdout, _, err := ui.OutputWriters()
		if err != nil {
			return nil, err
		}

		var termFd uintptr
		if f, ok := stdout.(*os.File); ok {
			termFd = f.Fd()
		}

		err = jsonmessage.DisplayJSONMessagesStream(resp, s.TermOutput(), termFd, true, nil)
		if err != nil {
			return nil, fmt.Errorf("unable to stream pull logs to the terminal: %s", err)
		}
		s.Done()
		s = sg.Add("")
	}

	s.Update(
		"Upgrading Waypoint server image from %q to %q",
		waypointServerContainer.Image,
		i.config.serverImage,
	)
	s.Done()

	s = sg.Add("Removing and restarting current server container")
	// stop and remove container
	err = cli.ContainerStop(ctx, waypointServerContainer.ID, nil)
	if err != nil {
		return nil, err
	}
	err = cli.ContainerRemove(ctx, waypointServerContainer.ID, types.ContainerRemoveOptions{
		Force:         true,
		RemoveVolumes: false,
	})
	if err != nil {
		return nil, err
	}

	npGRPC, err := nat.NewPort("tcp", grpcPort)
	if err != nil {
		return nil, err
	}

	npHTTP, err := nat.NewPort("tcp", httpPort)
	if err != nil {
		return nil, err
	}
	cfg := container.Config{
		AttachStdout: true,
		AttachStderr: true,
		AttachStdin:  true,
		OpenStdin:    true,
		StdinOnce:    true,
		Image:        i.config.serverImage,
		ExposedPorts: nat.PortSet{npGRPC: struct{}{}, npHTTP: struct{}{}},
		Env:          []string{"PORT=" + grpcPort},
		Cmd:          []string{"server", "run", "-accept-tos", "-vvv", "-db=/data/data.db", fmt.Sprintf("-listen-grpc=0.0.0.0:%s", grpcPort), fmt.Sprintf("-listen-http=0.0.0.0:%s", httpPort)},
	}

	bindings := nat.PortMap{}
	bindings[npGRPC] = []nat.PortBinding{
		{
			HostPort: grpcPort,
		},
	}
	bindings[npHTTP] = []nat.PortBinding{
		{
			HostPort: httpPort,
		},
	}
	hostconfig := container.HostConfig{
		Binds:        []string{fmt.Sprintf("%s:/data", serverName)},
		PortBindings: bindings,
	}

	netconfig := network.NetworkingConfig{
		EndpointsConfig: map[string]*network.EndpointSettings{
			"waypoint": {},
		},
	}

	cfg.Labels = map[string]string{
		"waypoint-type": "server",
	}
	s.Update("Creating and starting container")
	//
	cr, err := cli.ContainerCreate(ctx, &cfg, &hostconfig, &netconfig, serverName)
	if err != nil {
		return nil, err
	}
	err = cli.ContainerStart(ctx, cr.ID, types.ContainerStartOptions{})
	if err != nil {
		return nil, err
	}

	// KLUDGE: There isn't a way to find out if the container is up or not,
	// so we just give it 5 seconds to normalize before trying to use it.
	time.Sleep(5 * time.Second)

	s.Update("Server container started!")
	s.Done()

	return &InstallResults{
		Context:       &clicfg,
		AdvertiseAddr: &addr,
		HTTPAddr:      httpAddr,
	}, nil
}

// Install is a method of DockerInstaller and implements the Installer interface to
// remove the waypoint-server Docker container and associated image and volume
func (i *DockerInstaller) Uninstall(
	ctx context.Context,
	opts *InstallOpts,
) error {
	sg := opts.UI.StepGroup()
	defer sg.Wait()

	// used base functionality from PR#660
	s := sg.Add("Initializing Docker client...")
	defer func() { s.Abort() }()

	cli, err := client.NewClientWithOpts(client.FromEnv)
	if err != nil {
		return err
	}

	defer cli.Close()

	cli.NegotiateAPIVersion(ctx)

	containers, err := cli.ContainerList(ctx, types.ContainerListOptions{
		Filters: filters.NewArgs(filters.KeyValuePair{
			Key:   "label",
			Value: containerLabel,
		}),
	})

	if err != nil {
		return err
	}

	if len(containers) < 1 {
		return fmt.Errorf(
			"cannot find a Waypoint Docker container; Waypoint may already be uninstalled.",
		)
	}

	// Pick the first container, as there should be only one.
	containerId := containers[0].ID
	image := containers[0].Image

	imageRef, err := reference.ParseNormalizedNamed(image)
	if err != nil {
		return fmt.Errorf("Error parsing Docker image: %s", err)
	}

	s.Update("Stopping Waypoint Docker container...")

	// Stop the container gracefully, respecting the Engine's default timeout.
	if err := cli.ContainerStop(ctx, containerId, nil); err != nil {
		return err
	}

	removeOptions := types.ContainerRemoveOptions{
		RemoveVolumes: true,
		Force:         true,
	}

	if err := cli.ContainerRemove(ctx, containerId, removeOptions); err != nil {
		return err
	}
	s.Update("Docker container %q removed", serverName)
	s.Done()
	s = sg.Add("")

	s.Update("Removing Waypoint Docker volume...")
	// Find volume of the server
	vl, err := cli.VolumeList(ctx, filters.NewArgs(filters.KeyValuePair{
		Key:   "name",
		Value: serverName,
	}))
	if err != nil {
		return err
	}
	volumeExists := len(vl.Volumes) > 0

	// If the Waypoint Docker volume does not exist, we keep going and just warn
	if !volumeExists {
		s.Update("Couldn't find Waypoint Docker volume %q; not removing", serverName)
		s.Status(terminal.StatusWarn)
		s.Done()
	} else {
		if err := cli.VolumeRemove(ctx, serverName, true); err != nil {
			return err
		}
		s.Update("Docker volume %q removed", serverName)
		s.Done()
	}

	// Find and delete any runners. There could be zero, 1, or more.
	{
		containers, err := cli.ContainerList(ctx, types.ContainerListOptions{
			Filters: filters.NewArgs(filters.KeyValuePair{
				Key:   "label",
				Value: containerKey + "=" + containerValueRunner,
			}),
		})
		if err != nil {
			return err
		}

		// It is not an error for there to be zero or more than one containers
		// since runners are optional.
		if len(containers) >= 1 {
			s = sg.Add("Uninstalling runners...")

			// There should only be one but let's just delete any that exist.
			for _, c := range containers {
				containerId := c.ID

				s.Update("Stopping container: %s", containerId)

				// Stop the container gracefully, respecting the Engine's default timeout.
				if err := cli.ContainerStop(ctx, containerId, nil); err != nil {
					return err
				}

				removeOptions := types.ContainerRemoveOptions{
					RemoveVolumes: true,
					Force:         true,
				}
				if err := cli.ContainerRemove(ctx, containerId, removeOptions); err != nil {
					return err
				}
			}
			s.Update("%d runner(s) uninstalled", len(containers))
			s.Done()
		}
	}

	s = sg.Add("")

	imageList, err := cli.ImageList(ctx, types.ImageListOptions{
		Filters: filters.NewArgs(filters.KeyValuePair{
			Key:   "reference",
			Value: reference.FamiliarString(imageRef),
		}),
	})
	if err != nil {
		return err
	}
	if len(imageList) < 1 {
		s.Update("Could not find image %q, not removing", imageRef.Name())
		s.Status(terminal.StatusWarn)
		s.Done()
		return nil
	}

	// Pick the first image, as there should be only one.
	imageId := imageList[0].ID
	_, err = cli.ImageRemove(ctx, imageId, types.ImageRemoveOptions{})
	// If we can't remove the image, we keep going and just warn
	if err != nil {
		s.Update("Could not remove image %q: %s", imageRef.Name(), err)
		s.Status(terminal.StatusWarn)
		s.Done()
		return nil
	}

	s.Update("Docker image %q removed", imageRef.Name())
	s.Done()

	return nil
}

// InstallRunner implements Installer by starting a single runner container.
func (i *DockerInstaller) InstallRunner(
	ctx context.Context,
	opts *InstallRunnerOpts,
) error {
	ui := opts.UI

	sg := ui.StepGroup()
	defer sg.Wait()

	s := sg.Add("Initializing Docker client...")
	defer func() { s.Abort() }()

	cli, err := client.NewClientWithOpts(client.FromEnv)
	if err != nil {
		return err
	}
	cli.NegotiateAPIVersion(ctx)

	s.Update("Checking for an existing runner...")
	containers, err := cli.ContainerList(ctx, types.ContainerListOptions{
		Filters: filters.NewArgs(filters.KeyValuePair{
			Key:   "label",
			Value: "waypoint-type=runner",
		}),
	})
	if err != nil {
		return err
	}
	if len(containers) > 0 {
		s.Update("Detected existing Waypoint runner.")
		s.Status(terminal.StatusWarn)
		s.Done()
		return nil
	}

	// The key thing in the container creation below is that the environment
	// variables are set to the advertised address env vars which will
	// allow our runner to connect.
	cr, err := cli.ContainerCreate(ctx, &container.Config{
		AttachStdout: true,
		AttachStderr: true,
		AttachStdin:  true,
		OpenStdin:    true,
		StdinOnce:    true,
		Image:        i.config.serverImage,
		Env:          opts.AdvertiseClient.Env(),
		Cmd:          []string{"runner", "agent", "-vvv"},
		Labels: map[string]string{
			"waypoint-type": "runner",
		},
	}, &container.HostConfig{
		// These security options are required for the runner so that
		// Docker daemonless image building works properly.
		SecurityOpt: []string{
			"seccomp=unconfined",
			"apparmor=unconfined",
		},
	}, &network.NetworkingConfig{
		EndpointsConfig: map[string]*network.EndpointSettings{
			"waypoint": {},
		},
	}, "waypoint-runner")
	if err != nil {
		return err
	}

	err = cli.ContainerStart(ctx, cr.ID, types.ContainerStartOptions{})
	if err != nil {
		return err
	}

	s.Update("Waypoint runner installed and started!")
	s.Done()

	return nil
}

func (i *DockerInstaller) InstallFlags(set *flag.Set) {
	set.StringVar(&flag.StringVar{
		Name:    "docker-server-image",
		Target:  &i.config.serverImage,
		Usage:   "Docker image for the Waypoint server.",
		Default: defaultServerImage,
	})
}

func (i *DockerInstaller) UpgradeFlags(set *flag.Set) {
	set.StringVar(&flag.StringVar{
		Name:    "docker-server-image",
		Target:  &i.config.serverImage,
		Usage:   "Docker image for the Waypoint server.",
		Default: defaultServerImage,
	})
}

func (i *DockerInstaller) UninstallFlags(set *flag.Set) {
	// Purposely empty, no flags
}<|MERGE_RESOLUTION|>--- conflicted
+++ resolved
@@ -31,20 +31,12 @@
 }
 
 var (
-<<<<<<< HEAD
-	grpcPort       = defaultGrpcPort
-	httpPort       = defaultHttpPort
-	containerLabel = "waypoint-type=server"
-	containerKey   = "waypoint-type"
-	containerValue = "server"
-=======
-	grpcPort             = "9701"
-	httpPort             = "9702"
+	grpcPort             = defaultGrpcPort
+	httpPort             = defaultHttpPort
 	containerLabel       = "waypoint-type=server"
 	containerKey         = "waypoint-type"
 	containerValue       = "server"
-	containerValueRunner = "runner"
->>>>>>> 4cd20ef0
+  containerValueRunner = "runner"
 )
 
 // Install is a method of DockerInstaller and implements the Installer interface to
