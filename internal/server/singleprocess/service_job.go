--- conflicted
+++ resolved
@@ -166,11 +166,7 @@
 		}
 	}
 
-<<<<<<< HEAD
 	// If the job can be run by any runner, then we attempt to see if we should spawn
-=======
-	// If the job can be run any runner, then we attempt to see if we should spawn
->>>>>>> ed5a3d4c
 	// on on-demand runner for it. We only consider jobs for any runner because ones
 	// that are targeted can not target on-demand runners, because they don't yet exist.
 	var od *pb.Ref_OnDemandRunnerConfig
