--- conflicted
+++ resolved
@@ -67,11 +67,8 @@
 		"terraform-cloud":          tfc.Options,
 		"null":                     null.Options,
 		"consul":                   consul.Options,
-<<<<<<< HEAD
 		"scaleway-container":       scalewayContainer.Options,
-=======
 		"packer":                   packer.Options,
->>>>>>> a4e8e10d
 	}
 
 	// BaseFactories is the set of base plugin factories. This will include any
