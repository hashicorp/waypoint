--- conflicted
+++ resolved
@@ -25,11 +25,7 @@
 ls
 ```
 
-<<<<<<< HEAD
 You should see an output that contains the file structure for the current deployment.
-=======
-You should see an output that contains the app's static files that were compiled.
->>>>>>> e3d1686c
 
 #### Next Step
 
