--- conflicted
+++ resolved
@@ -22,7 +22,6 @@
 
 These parameters are used in the [`use` stanza](/docs/waypoint-hcl/use) for this plugin.
 
-<<<<<<< HEAD
 #### alb (category)
 
 Provides additional configuration for using an ALB with ECS.
@@ -92,8 +91,6 @@
 - Type: **string**
 - **Optional**
 
-=======
->>>>>>> 7dd1e694
 #### logging (category)
 
 Provides additional configuration for logging flags for ECS.
