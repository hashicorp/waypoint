{
  "name": "waypoint-docs",
  "description": "Documentation website for Waypoint",
  "version": "1.0.0",
  "author": "HashiCorp",
  "dependencies": {
    "@hashicorp/nextjs-scripts": "13.0.0-canary.1",
    "@hashicorp/react-alert-banner": "^4.1.0",
    "@hashicorp/react-button": "^3.0.2",
    "@hashicorp/react-content": "5.1.0",
    "@hashicorp/react-docs-page": "6.2.0",
    "@hashicorp/react-global-styles": "4.5.0",
<<<<<<< HEAD
    "@hashicorp/react-hashi-stack-menu": "^1.0.1",
    "@hashicorp/react-head": "1.1.3",
    "@hashicorp/react-image": "3.0.1",
    "@hashicorp/react-mega-nav": "4.0.1-2",
=======
    "@hashicorp/react-hashi-stack-menu": "^1.0.3",
    "@hashicorp/react-head": "1.1.3",
    "@hashicorp/react-image": "3.0.1",
>>>>>>> e0086833
    "@hashicorp/react-product-downloader": "4.1.3",
    "@hashicorp/react-section-header": "^2.0.2",
    "@hashicorp/react-subnav": "3.3.1",
    "@hashicorp/react-tabs": "^0.6.1",
    "@hashicorp/react-vertical-text-block-list": "^2.0.3",
    "fs-exists-sync": "^0.1.0",
    "gray-matter": "4.0.2",
    "js-yaml": "^3.14.0",
    "line-reader": "^0.4.0",
    "next": "9.5.3",
    "next-auth": "3.1.0",
    "next-mdx-remote": "^1.0.0",
    "nuka-carousel": "^4.7.1",
    "react": "16.13.1",
    "react-dom": "16.13.1",
    "react-intersection-observer": "^8.29.0",
    "readdirp": "3.4.0",
    "semver": "^7.3.2"
  },
  "devDependencies": {
    "husky": "4.3.0",
    "next-remote-watch": "^0.2.0",
    "post-npm-install": "^2.0.0",
    "prettier": "2.1.2"
  },
  "husky": {
    "hooks": {
      "pre-commit": "next-hashicorp precommit"
    }
  },
  "main": "index.js",
  "scripts": {
    "build": "node --max-old-space-size=2048 ./node_modules/.bin/next build",
    "export": "node --max-old-space-size=2048 ./node_modules/.bin/next export",
    "format": "next-hashicorp format",
    "generate:component": "next-hashicorp generate component",
    "generate:readme": "next-hashicorp markdown-blocks README.md",
    "lint": "next-hashicorp lint",
    "start": "next-remote-watch ./content/**/*.mdx",
    "dev:auth": "HASHI_ENV=preview npm start",
    "static": "npm run build && npm run export"
  }
}<|MERGE_RESOLUTION|>--- conflicted
+++ resolved
@@ -10,16 +10,9 @@
     "@hashicorp/react-content": "5.1.0",
     "@hashicorp/react-docs-page": "6.2.0",
     "@hashicorp/react-global-styles": "4.5.0",
-<<<<<<< HEAD
-    "@hashicorp/react-hashi-stack-menu": "^1.0.1",
-    "@hashicorp/react-head": "1.1.3",
-    "@hashicorp/react-image": "3.0.1",
-    "@hashicorp/react-mega-nav": "4.0.1-2",
-=======
     "@hashicorp/react-hashi-stack-menu": "^1.0.3",
     "@hashicorp/react-head": "1.1.3",
     "@hashicorp/react-image": "3.0.1",
->>>>>>> e0086833
     "@hashicorp/react-product-downloader": "4.1.3",
     "@hashicorp/react-section-header": "^2.0.2",
     "@hashicorp/react-subnav": "3.3.1",
